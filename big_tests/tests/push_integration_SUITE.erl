--- conflicted
+++ resolved
@@ -116,12 +116,7 @@
 
 end_per_suite(Config) ->
     escalus_fresh:clean(),
-<<<<<<< HEAD
-    rpc(mongoose_wpool, stop, [http, global, mongoose_push_http]),
-=======
     rpc(?RPC_SPEC, mongoose_wpool, stop, [http, global, mongoose_push_http]),
-    dynamic_modules:restore_modules(domain(), Config),
->>>>>>> 93ced8b4
     mongoose_push_mock:stop(),
     escalus:end_per_suite(Config).
 
@@ -271,11 +266,7 @@
       Config, [{bob, 1}, {alice, 1}, {kate, 1}],
       fun(Bob, Alice, Kate) ->
               % In this test Bob is the only recipient of all messages
-<<<<<<< HEAD
-              DeviceToken = enable_push_for_user(Bob, Service, EnableOpts, Config),
-=======
-              #{device_token := DeviceToken} = enable_push_for_user(Bob, Service, EnableOpts),
->>>>>>> 93ced8b4
+              #{device_token := DeviceToken} = enable_push_for_user(Bob, Service, EnableOpts, Config),
 
               % We're going to interleave messages from Alice and Kate to ensure
               % that their unread counts don't leak to each other's notifications
@@ -305,11 +296,7 @@
     escalus:fresh_story(
       Config, [{bob, 1}, {alice, 1}],
       fun(Bob, Alice) ->
-<<<<<<< HEAD
-              DeviceToken = enable_push_for_user(Bob, Service, EnableOpts, Config),
-=======
-              #{device_token := DeviceToken} = enable_push_for_user(Bob, Service, EnableOpts),
->>>>>>> 93ced8b4
+              #{device_token := DeviceToken} = enable_push_for_user(Bob, Service, EnableOpts, Config),
               send_private_message(Alice, Bob, <<"FIRST MESSAGE">>),
               check_notification(DeviceToken, 1),
               MsgId = send_private_message(Alice, Bob, <<"SECOND MESSAGE">>),
@@ -339,11 +326,7 @@
               muc_light_helper:verify_aff_bcast([{Kate, member}, {Alice, owner}], [{Kate, member}]),
               escalus:wait_for_stanza(Alice),
 
-<<<<<<< HEAD
-              KateToken = enable_push_for_user(Kate, Service, EnableOpts, Config),
-=======
-              #{device_token := KateToken} = enable_push_for_user(Kate, Service, EnableOpts),
->>>>>>> 93ced8b4
+              #{device_token := KateToken} = enable_push_for_user(Kate, Service, EnableOpts, Config),
 
               SenderJID = muclight_conversation(Alice, RoomJID, <<"First!">>),
               escalus:wait_for_stanza(Alice),
@@ -397,11 +380,7 @@
         fun(Alice, Bob) ->
             Room = fresh_room_name(),
             RoomJID = muc_light_helper:given_muc_light_room(Room, Alice, [{Bob, member}]),
-<<<<<<< HEAD
-            DeviceToken = enable_push_for_user(Bob, <<"apns">>, EnableOpts, Config),
-=======
-            #{device_token := DeviceToken} = enable_push_for_user(Bob, <<"apns">>, EnableOpts),
->>>>>>> 93ced8b4
+            #{device_token := DeviceToken} = enable_push_for_user(Bob, <<"apns">>, EnableOpts, Config),
 
             SenderJID = muclight_conversation(Alice, RoomJID, <<"Heyah!">>),
             {Notification, _} = wait_for_push_request(DeviceToken),
@@ -415,11 +394,7 @@
         fun(Alice, Bob) ->
             Room = fresh_room_name(),
             RoomJID = muc_light_helper:given_muc_light_room(Room, Alice, [{Bob, member}]),
-<<<<<<< HEAD
-            DeviceToken = enable_push_for_user(Bob, <<"fcm">>, EnableOpts, Config),
-=======
-            #{device_token := DeviceToken} = enable_push_for_user(Bob, <<"fcm">>, EnableOpts),
->>>>>>> 93ced8b4
+            #{device_token := DeviceToken} = enable_push_for_user(Bob, <<"fcm">>, EnableOpts, Config),
 
             SenderJID = muclight_conversation(Alice, RoomJID, <<"Heyah!">>),
             {Notification, _} = wait_for_push_request(DeviceToken),
@@ -438,11 +413,7 @@
               then_muc_light_affiliations_are_received_by([Alice, Kate], {Room, Affiliations}),
               escalus:wait_for_stanza(Alice),
 
-<<<<<<< HEAD
-              KateToken = enable_push_for_user(Kate, Service, EnableOpts, Config),
-=======
-              #{device_token := KateToken} = enable_push_for_user(Kate, Service, EnableOpts),
->>>>>>> 93ced8b4
+              #{device_token := KateToken} = enable_push_for_user(Kate, Service, EnableOpts, Config),
 
               Bare = bare_jid(Alice),
               SenderJID = <<RoomJID/binary, "/", Bare/binary>>,
@@ -500,12 +471,8 @@
         Config, [{bob, 1}, {alice, 1}],
         fun(Bob, Alice) ->
             Response = mongoose_push_unregistered_device_resp(Config),
-<<<<<<< HEAD
-            DeviceToken = enable_push_for_user(Bob, <<"fcm">>, [], Response, Config),
-=======
             #{device_token := DeviceToken,
-              pubsub_node := PushNode} = enable_push_for_user(Bob, <<"fcm">>, [], Response),
->>>>>>> 93ced8b4
+              pubsub_node := PushNode} = enable_push_for_user(Bob, <<"fcm">>, [], Response, Config),
             escalus:send(Alice, escalus_stanza:chat_to(Bob, <<"OH, HAI!">>)),
             {_, Response} = wait_for_push_request(DeviceToken),
             maybe_check_if_push_node_was_disabled(?config(api_v, Config), Bob, DeviceToken)
@@ -535,15 +502,12 @@
         Config, [{bob, 1}, {alice, 1}],
         fun(Bob, Alice) ->
             Response = {503, jiffy:encode(#{<<"reason">> => <<"unspecified">>})},
-<<<<<<< HEAD
-            DeviceToken = enable_push_for_user(Bob, <<"fcm">>, [], Response, Config),
-=======
-            #{device_token := DeviceToken} = enable_push_for_user(Bob, <<"fcm">>, [], Response),
->>>>>>> 93ced8b4
+            #{device_token := DeviceToken} = enable_push_for_user(Bob, <<"fcm">>, [], Response, Config),
             escalus:send(Alice, escalus_stanza:chat_to(Bob, <<"OH, HAI!">>)),
             {_, Response} = wait_for_push_request(DeviceToken)
 
         end).
+
 
 %%--------------------------------------------------------------------
 %% Test helpers
@@ -560,11 +524,7 @@
 
 pm_conversation(Alice, Bob, Service, EnableOpts, Config) ->
     AliceJID = bare_jid(Alice),
-<<<<<<< HEAD
-    DeviceToken = enable_push_for_user(Bob, Service, EnableOpts, Config),
-=======
-    #{device_token := DeviceToken} = enable_push_for_user(Bob, Service, EnableOpts),
->>>>>>> 93ced8b4
+    #{device_token := DeviceToken} = enable_push_for_user(Bob, Service, EnableOpts, Config),
     escalus:send(Alice, escalus_stanza:chat_to(Bob, <<"OH, HAI!">>)),
     {AliceJID, DeviceToken}.
 
@@ -577,25 +537,17 @@
 
     DeviceToken = gen_token(),
 
-<<<<<<< HEAD
     case ?config(pubsub_host, Config) of
         real ->
             Configuration = [{<<"pubsub#access_model">>, <<"whitelist">>},
-                             {<<"pubsub#publish_model">>, <<"publishers">>}],
+                {<<"pubsub#publish_model">>, <<"publishers">>}],
             pubsub_tools:create_node(User, Node, [{type, <<"push">>},
-                                                  {config, Configuration}]);
+                {config, Configuration}]),
+            add_user_server_to_whitelist(User, Node);
         _ ->
             skip
     end,
 
-=======
-    Configuration = [{<<"pubsub#access_model">>, <<"whitelist">>},
-                     {<<"pubsub#publish_model">>, <<"publishers">>}],
-    pubsub_tools:create_node(User, Node, [{type, <<"push">>},
-                                          {config, Configuration}]),
-
-    add_user_server_to_whitelist(User, Node),
->>>>>>> 93ced8b4
     escalus:send(User, enable_stanza(PubsubJID, NodeName,
                                      [{<<"service">>, Service},
                                       {<<"device_id">>, DeviceToken}] ++ EnableOpts)),
