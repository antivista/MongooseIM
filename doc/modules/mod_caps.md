--- conflicted
+++ resolved
@@ -7,29 +7,17 @@
 
 This module expects two optional arguments that apply to [cache tab](https://github.com/processone/cache_tab):
 
-<<<<<<< HEAD
-#### `modules.mod_caps.cache_size`
+### `modules.mod_caps.cache_size`
 * **Syntax:** positive integer
-=======
-### `modules.mod_caps.cache_size`
-* **Syntax:** non-negative integer
->>>>>>> 0834cc87
 * **Default:** `1000`
 * **Example:** `cache_size = 2000`
 
 The size of a cache_tab (the amount of entries) holding the information about capabilities of each user. 
 
-<<<<<<< HEAD
-#### `modules.mod_caps.cache_life_time`
+### `modules.mod_caps.cache_life_time`
 * **Syntax:** positive integer
 * **Default:** `86_400` (24 hours)
 * **Example:** `cache_life_time = 10_000`
-=======
-### `modules.mod_caps.cache_life_time`
-* **Syntax:** non-negative integer or the string `"infinity"`
-* **Default:** `86`
-* **Example:** `cache_life_time = 30`
->>>>>>> 0834cc87
 
 Time (in seconds) after which entries will be removed.
 
