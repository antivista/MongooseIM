--- conflicted
+++ resolved
@@ -13,11 +13,8 @@
 clean:
 	-$(REBAR) clean
 	-rm -rf _build
-<<<<<<< HEAD
 	-rm -rf asngen
-=======
 	-rm configure.out
->>>>>>> 39fafdfa
 	-rm rel/configure.vars.config
 	-rm rel/vars.config
 	-rm rel/vars-toml.config
